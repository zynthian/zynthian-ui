--- conflicted
+++ resolved
@@ -103,24 +103,13 @@
 	if len(hw_in)==0:
 		hw_in=[]
 
-<<<<<<< HEAD
 	#Add ZynthStep out port ...
 	zynthstep_out=jclient.get_ports("zynthstep", is_output=True, is_physical=False, is_midi=True)
 	try:
 			hw_out.append(zynthstep_out[0])
 	except:
 			pass
-	
-=======
-	#Add internal MIDI-clock port ... 
-	if zynthian_gui_config.midi_clock_enabled:
-		mclock_out=jclient.get_ports("jack_midi_clock", is_output=True, is_physical=False, is_midi=True)
-		try:
-			hw_out.append(mclock_out[0])
-		except:
-			pass
-
->>>>>>> 05bf4d18
+
 	#Add Aubio MIDI out port ...
 	if zynthian_gui_config.midi_aubionotes_enabled:
 		aubio_out=jclient.get_ports("aubio", is_output=True, is_physical=False, is_midi=True)
