--- conflicted
+++ resolved
@@ -55,11 +55,7 @@
 
 
 	def reset(self):
-<<<<<<< HEAD
 		self.last_zs3_index = [0] * 16; # Last selected ZS3 snapshot, per MIDI channel
-		self.show_all_layers = False
-=======
->>>>>>> 1eb5021f
 		self.add_layer_eng = None
 		self.last_snapshot_fpath = None
 		self.reset_clone()
