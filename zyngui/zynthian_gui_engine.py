--- conflicted
+++ resolved
@@ -77,18 +77,14 @@
 			cls.engine_info['PT'] = (PIANOTEQ_NAME, pianoteq_title, "MIDI Synth", None, zynthian_engine_pianoteq, True)
 		
 		for plugin_name, plugin_info in get_jalv_plugins().items():
-<<<<<<< HEAD
-			cls.engine_info['JV/{}'.format(plugin_name)] = (plugin_name, "{} - Plugin LV2".format(plugin_name), plugin_info['TYPE'], zynthian_engine_jalv, plugin_info['ENABLED'])
+			eng = 'JV/{}'.format(plugin_name)
+			cls.engine_info[eng] = (plugin_name, plugin_name, plugin_info['TYPE'], plugin_info.get('CLASS', None), zynthian_engine_jalv, plugin_info['ENABLED'])
 
 		cls.engine_info['PD'] = ("PureData", "PureData - Visual Programming", "Special", zynthian_engine_puredata, True)
 		cls.engine_info['CS'] = ("CSound", "CSound Audio Language", "Special", zynthian_engine_csound, False)
 		cls.engine_info['MD'] = ("MOD-UI", "MOD-UI - Plugin Host", "Special", zynthian_engine_modui, True)
 		cls.engine_info['RD'] = ("Radio", "Radio - Internet and Playlists", "Special", zynthian_engine_radio, True)
 		cls.engine_info['RT'] = ("SDR", "SDR - FM Radio", "Special", zynthian_engine_sdrradio, True)
-=======
-			eng = 'JV/{}'.format(plugin_name)
-			cls.engine_info[eng] = (plugin_name, plugin_name, plugin_info['TYPE'], plugin_info.get('CLASS', None), zynthian_engine_jalv, plugin_info['ENABLED'])
->>>>>>> 1c7d11b6
 
 
 	def __init__(self):
