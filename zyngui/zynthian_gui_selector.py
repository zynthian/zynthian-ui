--- conflicted
+++ resolved
@@ -38,212 +38,10 @@
 
 # ------------------------------------------------------------------------------
 # Zynthian Listbox Selector GUI Class
-<<<<<<< HEAD
 # ------------------------------------------------------------------------------
-=======
-#------------------------------------------------------------------------------
+
 
 class zynthian_gui_selector(zynthian_gui_base):
-
-	def __init__(self, selcap='Select', wide=False):
-		super().__init__()
-
-		self.index = 0
-		self.list_data = []
-		self.zselector = None
-		self.zselector_hiden = False
-
-		# Listbox Size
-		self.lb_height=zynthian_gui_config.body_height+1
-		self.wide=wide
-		if self.wide:
-			self.lb_width=zynthian_gui_config.display_width-zynthian_gui_config.ctrl_width
-		else:
-			self.lb_width=zynthian_gui_config.display_width-2*zynthian_gui_config.ctrl_width-2
-
-		# ListBox's frame
-		self.lb_frame = tkinter.Frame(self.main_frame,
-			width=self.lb_width,
-			height=self.lb_height,
-			bg=zynthian_gui_config.color_bg)
-		if self.wide:
-			if zynthian_gui_config.select_ctrl>1:
-				self.lb_frame.grid(row=1, column=0, rowspan=2, columnspan=2, padx=(0,2), sticky="w")
-			else:
-				self.lb_frame.grid(row=1, column=1, rowspan=2, columnspan=2, padx=(2,0), sticky="e")
-		else:
-			if zynthian_gui_config.select_ctrl>1:
-				self.lb_frame.grid(row=1, column=1, rowspan=2, padx=(2,2), sticky="w")
-			else:
-				self.lb_frame.grid(row=1, column=1, rowspan=2, padx=(2,2), sticky="e")
-		self.lb_frame.columnconfigure(0, weight=10)
-		self.lb_frame.rowconfigure(0, weight=10)
-		self.lb_frame.grid_propagate(False)
-
-		# ListBox
-		self.listbox = tkinter.Listbox(self.lb_frame,
-			font=zynthian_gui_config.font_listbox,
-			bd=7,
-			highlightthickness=0,
-			relief='flat',
-			bg=zynthian_gui_config.color_panel_bg,
-			fg=zynthian_gui_config.color_panel_tx,
-			selectbackground=zynthian_gui_config.color_ctrl_bg_on,
-			selectforeground=zynthian_gui_config.color_ctrl_tx,
-			selectmode=tkinter.BROWSE)
-		self.listbox.grid(sticky="wens")
-		# Bind listbox events
-		self.listbox_push_ts = None
-		self.listbox.bind("<Button-1>",self.cb_listbox_push)
-		self.listbox.bind("<ButtonRelease-1>",self.cb_listbox_release)
-		self.listbox.bind("<B1-Motion>",self.cb_listbox_motion)
-		self.listbox.bind("<Button-4>",self.cb_listbox_wheel)
-		self.listbox.bind("<Button-5>",self.cb_listbox_wheel)
-
-		# Canvas for loading image animation
-		self.loading_canvas = tkinter.Canvas(self.main_frame,
-			width=zynthian_gui_config.ctrl_width,
-			height=zynthian_gui_config.ctrl_height-1,
-			bd=0,
-			highlightthickness=0,
-			relief='flat',
-			bg = zynthian_gui_config.color_bg)
-		self.loading_canvas.grid(row=1,column=2,sticky="ne")
-		self.loading_push_ts = None
-		self.loading_canvas.bind("<Button-1>",self.cb_loading_push)
-		self.loading_canvas.bind("<ButtonRelease-1>",self.cb_loading_release)
-
-		# Init touchbar
-		self.init_buttonbar()
-
-		# Setup Loading Logo Animation
-		self.loading_index=0
-		self.loading_item=self.loading_canvas.create_image(3, 3, image = zynthian_gui_config.loading_imgs[0], anchor=tkinter.NW)
-
-		# Selector Controller Caption
-		self.selector_caption=selcap
-
-
-	def show(self):
-		super().show()
-		self.fill_list()
-		self.set_selector()
-		self.set_select_path()
-
-
-	def refresh_loading(self):
-		if self.shown:
-			try:
-				if self.zyngui.loading:
-					self.loading_index=self.loading_index+1
-					if self.loading_index>len(zynthian_gui_config.loading_imgs)+1: self.loading_index=0
-					self.loading_canvas.itemconfig(self.loading_item, image=zynthian_gui_config.loading_imgs[self.loading_index])
-				else:
-					self.reset_loading()
-			except:
-				self.reset_loading()
-
-
-	def reset_loading(self, force=False):
-		if self.loading_index>0 or force:
-			self.loading_index=0
-			self.loading_canvas.itemconfig(self.loading_item, image=zynthian_gui_config.loading_imgs[0])
-
-
-	def fill_listbox(self):
-		self.listbox.delete(0, tkinter.END)
-		if not self.list_data:
-			self.list_data=[]
-		for i, item in enumerate(self.list_data):
-			self.listbox.insert(tkinter.END, item[2])
-
-
-	def set_selector(self, zs_hiden=True):
-		if self.shown:
-			if self.zselector:
-				self.zselector_ctrl.set_options({ 'symbol':self.selector_caption, 'name':self.selector_caption, 'short_name':self.selector_caption, 'midi_cc':0, 'value_max':len(self.list_data), 'value':self.index })
-				self.zselector.config(self.zselector_ctrl)
-				self.zselector.show()
-			else:
-				self.zselector_ctrl=zynthian_controller(None,self.selector_caption,self.selector_caption,{ 'midi_cc':0, 'value_max':len(self.list_data), 'value':self.index })
-				self.zselector=zynthian_gui_controller(zynthian_gui_config.select_ctrl,self.main_frame,self.zselector_ctrl,zs_hiden)
-
-
-	def plot_zctrls(self):
-		self.zselector.plot_value()
-
-
-	def fill_list(self):
-		self.fill_listbox()
-		self.select()
-		#self.set_selector()
-		self.last_index_change_ts = datetime.min
-
-
-	def update_list(self):
-		yv = self.listbox.yview()
-		self.fill_list()
-		self.set_selector()
-		self.listbox.yview_moveto(yv[0])
-
-
-	def get_cursel(self):
-		cursel=self.listbox.curselection()
-		if (len(cursel)>0):
-			index=int(cursel[0])
-		else:
-			index=0
-		return index
-
-
-	def zyncoder_read(self):
-		if self.shown and self.zselector:
-			self.zselector.read_zyncoder()
-			if self.index!=self.zselector.value:
-				self.select(self.zselector.value)
-		return [0,1,2]
-
-
-	def select_listbox(self,index):
-		n = len(self.list_data)
-		if index>=0 and index<n:
-			# Skip separator items ...
-			if self.list_data[index][0] is None:
-				if self.index<index:
-					self.select_listbox(index+1)
-				elif self.index>index:
-					self.select_listbox(index-1)
-			else:
-				# Set selection
-				self.listbox.selection_clear(0,tkinter.END)
-				self.listbox.selection_set(index)
-				# Set window
-				if index>self.index: self.listbox.see(index+1)
-				elif index<self.index: self.listbox.see(index-1)
-				else: self.listbox.see(index)
-				# Set index value
-				self.index=index
-				self.last_index_change_ts=datetime.now()
-
-
-	def select(self, index=None):
-		if index is None: index=self.index
-		self.select_listbox(index)
-		if self.shown and self.zselector and self.zselector.value!=self.index:
-			self.zselector.set_value(self.index, True, False)
-
-
-	def select_up(self, n=1):
-		self.select(self.index-n)
-
-
-	def select_down(self, n=1):
-		self.select(self.index+n)
-
->>>>>>> 141b5f7b
-
-
-class zynthian_gui_selector(zynthian_gui_base.zynthian_gui_base):
 
     def __init__(self, selcap='Select', wide=False):
         super().__init__()
