--- conflicted
+++ resolved
@@ -1550,19 +1550,9 @@
         else:
             self.audio_player.engine.load_latest(self.audio_player)
             self.audio_player.engine.player.start_playback(self.audio_player.handle)
-<<<<<<< HEAD
-        self.refresh_recording_status()
-        zynsigman.send(zynsigman.S_STATE_MAN, self.SS_AUDIO_PLAYER_STATE, state=True)
 
     def stop_audio_player(self):
         self.audio_player.engine.player.stop_playback(self.audio_player.handle)
-        self.refresh_recording_status()
-        zynsigman.send(zynsigman.S_STATE_MAN, self.SS_AUDIO_PLAYER_STATE, state=False)
-=======
-
-    def stop_audio_player(self):
-        self.audio_player.engine.player.stop_playback(self.audio_player.handle)
->>>>>>> d0a42831
 
     def toggle_audio_player(self):
         """Toggle playback of global audio player"""
