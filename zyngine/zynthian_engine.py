# -*- coding: utf-8 -*-
#******************************************************************************
# ZYNTHIAN PROJECT: Zynthian Engine (zynthian_engine)
# 
# zynthian_engine is the base class for the Zynthian Synth Engine
# 
# Copyright (C) 2015-2016 Fernando Moyano <jofemodo@zynthian.org>
#
#******************************************************************************
# 
# This program is free software; you can redistribute it and/or
# modify it under the terms of the GNU General Public License as
# published by the Free Software Foundation; either version 2 of
# the License, or any later version.
#
# This program is distributed in the hope that it will be useful,
# but WITHOUT ANY WARRANTY; without even the implied warranty of
# MERCHANTABILITY or FITNESS FOR A PARTICULAR PURPOSE. See the
# GNU General Public License for more details.
#
# For a full copy of the GNU General Public License see the LICENSE.txt file.
# 
#******************************************************************************

#import sys
import os
import copy
import liblo
import logging
import pexpect
from pexpect import pxssh
from time import sleep
from os.path import isfile, isdir, join
from string import Template
from collections import OrderedDict

from . import zynthian_controller

#------------------------------------------------------------------------------
# Synth Engine Base Class
#------------------------------------------------------------------------------

class zynthian_engine:

	# ---------------------------------------------------------------------------
	# Data dirs 
	# ---------------------------------------------------------------------------

	config_dir = os.environ.get('ZYNTHIAN_CONFIG_DIR',"/zynthian/config")
	data_dir = os.environ.get('ZYNTHIAN_DATA_DIR',"/zynthian/zynthian-data")
	my_data_dir = os.environ.get('ZYNTHIAN_MY_DATA_DIR',"/zynthian/zynthian-my-data")
	ex_data_dir = os.environ.get('ZYNTHIAN_EX_DATA_DIR',"/media/usb0")

	# ---------------------------------------------------------------------------
	# Default Controllers & Screens
	# ---------------------------------------------------------------------------

	# Standard MIDI Controllers
	_ctrls=[
		['volume',7,96],
		['modulation',1,0],
		['pan',10,64],
		['expression',11,127],
		['sustain',64,'off',['off','on']],
		['resonance',71,64],
		['cutoff',74,64],
		['reverb',91,64],
		['chorus',93,2],
		['portamento on/off',65,'off','off|on'],
		['portamento time',5,64]
	]

	# Controller Screens
	_ctrl_screens=[
		#['main',['volume','modulation','cutoff','resonance']],
		['main',['volume','expression','pan','sustain']],
		['effects',['volume','modulation','reverb','chorus']]
	]

	# ---------------------------------------------------------------------------
	# Config variables
	# ---------------------------------------------------------------------------

	# ---------------------------------------------------------------------------
	# Initialization
	# ---------------------------------------------------------------------------

	def __init__(self, zyngui=None):
		self.zyngui=zyngui

		self.type = "MIDI Synth"
		self.name = ""
		self.nickname = ""
		self.jackname = ""

		self.loading = 0
		self.layers = []

		self.options = {
			'clone': True,
			'transpose': True,
			'audio_route': True,
			'midi_chan': True
		}

		#IPC variables
		self.proc = None
		self.proc_timeout = 20
		self.proc_start_sleep = None
		self.command = None
		self.command_env = None
		self.command_prompt = None

		self.remote_host_i = 0
		self.remote_host= None
		#self.remote_host = "zynslave.local"

		self.osc_target = None
		self.osc_target_port = None
		self.osc_server = None
		self.osc_server_port = None
		self.osc_server_url = None


	def __del__(self):
		self.stop()

	def reset(self):
		#Reset Vars
		self.loading=0
		self.loading_snapshot=False
		#TODO: OSC, IPC, ...

	def config_remote_display(self):
		fvars={}
		if os.environ.get('ZYNTHIANX'):
			fvars['DISPLAY']=os.environ.get('ZYNTHIANX')
		else:
			try:
				if not self.remote_host:
					with open("/root/.remote_display_env","r") as fh:
						lines = fh.readlines()
						for line in lines:
							parts=line.strip().split('=')
							if len(parts)>=2 and parts[1]: fvars[parts[0]]=parts[1]
			except:
				fvars['DISPLAY']=""
		if 'DISPLAY' not in fvars or not fvars['DISPLAY']:
			logging.info("NO REMOTE DISPLAY")
			return False
		else:
			logging.info("REMOTE DISPLAY: %s" % fvars['DISPLAY'])
			self.command_env=os.environ.copy()
			for f,v in fvars.items():
				self.command_env[f]=v
			return True

	# ---------------------------------------------------------------------------
	# Loading GUI signalization
	# ---------------------------------------------------------------------------

	def start_loading(self):
		self.loading=self.loading+1
		if self.loading<1: self.loading=1
		if self.zyngui:
			self.zyngui.start_loading()

	def stop_loading(self):
		self.loading=self.loading-1
		if self.loading<0: self.loading=0
		if self.zyngui:
			self.zyngui.stop_loading()

	def reset_loading(self):
		self.loading=0
		if self.zyngui:
			self.zyngui.stop_loading()

	# ---------------------------------------------------------------------------
	# Refresh Management
	# ---------------------------------------------------------------------------

	def refresh_all(self, refresh=True):
		for layer in self.layers:
			layer.refresh_flag=refresh

	# ---------------------------------------------------------------------------
	# Subproccess Management & IPC
	# ---------------------------------------------------------------------------


	def start(self):
		if not self.proc:
			logging.info("Starting Engine " + self.name)
			try:

				if self.remote_host:
					if self.command_env:
						self.proc = pxssh.pxssh(timeout=self.proc_timeout, env=self.command_env)
					else:
						self.proc = pxssh.pxssh(timeout=self.proc_timeout)

					self.proc.login(self.remote_host,"root","raspberry")
					self.proc.sendline(self.command)

				else:
					if self.command_env:
						self.proc = pexpect.spawn(self.command, timeout=self.proc_timeout, env=self.command_env)
					else:
						self.proc = pexpect.spawn(self.command, timeout=self.proc_timeout)

				self.proc.delaybeforesend = 0

				output = self.proc_get_output()

				if self.proc_start_sleep:
					sleep(self.proc_start_sleep)

				return output

			except Exception as err:
				logging.error("Can't start engine {} => {}".format(self.name, err))


	def stop(self, wait=0.2):
		if self.proc:
			try:
				logging.info("Stoping Engine " + self.name)
				if self.remote_host:
					self.proc.send('\003')
					self.proc.logout()
				self.proc.terminate()
				if wait>0: sleep(wait)
				self.proc.terminate(True)
			except Exception as err:
				logging.error("Can't stop engine {} => {}".format(self.name, err))
			self.proc=None


	def proc_get_output(self):
		if self.command_prompt:
			self.proc.expect(self.command_prompt)
			return self.proc.before.decode()
		else:
			logging.error("Command Prompt is not defined!!")
			return None


	def proc_cmd(self, cmd):
		if self.proc:
			try:
				#logging.debug("proc command: "+cmd)
				self.proc.sendline(cmd)
				out=self.proc_get_output()
				logging.debug("proc output:\n{}".format(out))
			except Exception as err:
				out=""
				logging.error("Can't exec engine command: {} => {}".format(cmd, err))
			return out


	# ---------------------------------------------------------------------------
	# OSC Management
	# ---------------------------------------------------------------------------


	def osc_init(self, target_port=None, proto=liblo.UDP):
<<<<<<< HEAD
		self.start_loading()

		if self.remote_host:
			osc_host = self.remote_host
		else:
			osc_host = "localhost"

=======
>>>>>>> 680bbb52
		if target_port:
			self.osc_target_port=target_port

		try:
			self.osc_target=liblo.Address(osc_host,self.osc_target_port,proto)
			logging.info("OSC target in port %s" % str(self.osc_target_port))
			self.osc_server=liblo.ServerThread(None,proto)
			self.osc_server_port=self.osc_server.get_port()
			self.osc_server_url=liblo.Address('localhost',self.osc_server_port,proto).get_url()
			logging.info("OSC server running in port %s" % str(self.osc_server_port))
			self.osc_add_methods()
			self.osc_server.start()

		except liblo.AddressError as err:
			logging.error("OSC Server can't be initialized (%s). Running without OSC feedback." % err)
<<<<<<< HEAD

		self.stop_loading()
=======
>>>>>>> 680bbb52


	def osc_end(self):
		if self.osc_server:
			try:
				#self.osc_server.stop()
				logging.info("OSC server stopped")
			except Exception as err:
				logging.error("Can't stop OSC server => %s" % err)


	def osc_add_methods(self):
		self.osc_server.add_method(None, None, self.cb_osc_all)


	def cb_osc_all(self, path, args, types, src):
		logging.info("OSC MESSAGE '%s' from '%s'" % (path, src.url))
		for a, t in zip(args, types):
			logging.debug("argument of type '%s': %s" % (t, a))


	# ---------------------------------------------------------------------------
	# Generating list from different sources
	# ---------------------------------------------------------------------------


	@staticmethod
	def get_filelist(dpath, fext):
		res=[]
		if isinstance(dpath, str): dpath=[('_', dpath)]
		fext='.'+fext
		xlen=len(fext)
		i=0
		for dpd in dpath:
			dp=dpd[1]
			dn=dpd[0]
			try:
				for f in sorted(os.listdir(dp)):
					if not f.startswith('.') and isfile(join(dp,f)) and f[-xlen:].lower()==fext:
						title=str.replace(f[:-xlen], '_', ' ')
						if dn!='_': title=dn+'/'+title
						#print("filelist => "+title)
						res.append((join(dp,f),i,title,dn,f))
						i=i+1
			except:
				pass

		return res


	@staticmethod
	def get_dirlist(dpath):
		res=[]
		if isinstance(dpath, str): dpath=[('_', dpath)]
		i=0
		for dpd in dpath:
			dp=dpd[1]
			dn=dpd[0]
			try:
				for f in sorted(os.listdir(dp)):
					if not f.startswith('.') and isdir(join(dp,f)):
						title,ext=os.path.splitext(f)
						title=str.replace(title, '_', ' ')
						if dn!='_': title=dn+'/'+title
						#print("dirlist => "+title)
						res.append((join(dp,f),i,title,dn,f))
						i=i+1
			except:
				pass

		return res


	@staticmethod
	def get_cmdlist(cmd):
		res=[]
		i=0
		output=check_output(cmd, shell=True)
		lines=output.decode('utf8').split('\n')
		for f in lines:
			title=str.replace(f, '_', ' ')
			res.append((f,i,title))
			i=i+1
		return res


	# ---------------------------------------------------------------------------
	# Layer Management
	# ---------------------------------------------------------------------------


	def add_layer(self, layer):
		self.layers.append(layer)
		layer.jackname = self.jackname


	def del_layer(self, layer):
		self.layers.remove(layer)
		layer.jackname = None


	def del_all_layers(self):
		for layer in self.layers:
			self.del_layer(layer)


	# ---------------------------------------------------------------------------
	# MIDI Channel Management
	# ---------------------------------------------------------------------------


	def set_midi_chan(self, layer):
		pass


	def get_active_midi_channels(self):
		chans=[]
		for layer in self.layers:
			if layer.midi_chan is None:
				return None
			elif layer.midi_chan>=0 and layer.midi_chan<=15:
				chans.append(layer.midi_chan)
		return chans


	# ---------------------------------------------------------------------------
	# Bank Management
	# ---------------------------------------------------------------------------


	def get_bank_list(self, layer=None):
		logging.info('Getting Bank List for %s: NOT IMPLEMENTED!' % self.name)


	def set_bank(self, layer, bank):
		self.zyngui.zynmidi.set_midi_bank_msb(layer.get_midi_chan(), bank[1])
		return True


	# ---------------------------------------------------------------------------
	# Preset Management
	# ---------------------------------------------------------------------------


	def get_preset_list(self, bank):
		logging.info('Getting Preset List for %s: NOT IMPLEMENTED!' % self.name),'PD'


	def set_preset(self, layer, preset, preload=False):
		if isinstance(preset[1],int):
			self.zyngui.zynmidi.set_midi_prg(layer.get_midi_chan(), preset[1])
		else:
			self.zyngui.zynmidi.set_midi_preset(layer.get_midi_chan(), preset[1][0], preset[1][1], preset[1][2])
		return True


	def cmp_presets(self, preset1, preset2):
		try:
			if preset1[1][0]==preset2[1][0] and preset1[1][1]==preset2[1][1] and preset1[1][2]==preset2[1][2]:
				return True
			else:
				return False
		except:
			return False


	# ---------------------------------------------------------------------------
	# Controllers Management
	# ---------------------------------------------------------------------------


	# Get zynthian controllers dictionary:
	# + Default implementation uses a static controller definition array
	def get_controllers_dict(self, layer):
		midich=layer.get_midi_chan()
		zctrls=OrderedDict()

		if self._ctrls is not None:
			for ctrl in self._ctrls:
				options={}

				#OSC control =>
				if isinstance(ctrl[1],str):
					#replace variables ...
					tpl=Template(ctrl[1])
					cc=tpl.safe_substitute(ch=midich)
					try:
						cc=tpl.safe_substitute(i=layer.part_i)
					except:
						pass
					#set osc_port option ...
					if self.osc_target_port>0:
						options['osc_port']=self.osc_target_port
					#debug message
					logging.debug('CONTROLLER %s OSC PATH => %s' % (ctrl[0],cc))
				#MIDI Control =>
				else:
					cc=ctrl[1]

				#Build controller depending on array length ...
				if len(ctrl)>4:
					if isinstance(ctrl[4],str):
						zctrl=zynthian_controller(self,ctrl[4],ctrl[0])
					else:
						zctrl=zynthian_controller(self,ctrl[0])
						zctrl.graph_path=ctrl[4]
					zctrl.setup_controller(midich,cc,ctrl[2],ctrl[3])
				elif len(ctrl)>3:
					zctrl=zynthian_controller(self,ctrl[0])
					zctrl.setup_controller(midich,cc,ctrl[2],ctrl[3])
				else:
					zctrl=zynthian_controller(self,ctrl[0])
					zctrl.setup_controller(midich,cc,ctrl[2])

				#Set controller extra options
				if len(options)>0:
					zctrl.set_options(options)

				zctrls[zctrl.symbol]=zctrl
		return zctrls


	def send_controller_value(self, zctrl):
		raise Exception("NOT IMPLEMENTED!")


	# ---------------------------------------------------------------------------
	# MIDI Learn
	# ---------------------------------------------------------------------------


	def midi_learn(self, zctrl):
		raise Exception("NOT IMPLEMENTED!")


	def midi_unlearn(self, zctrl):
		raise Exception("NOT IMPLEMENTED!")


	def set_midi_learn(self, zctrl):
		raise Exception("NOT IMPLEMENTED!")


	def reset_midi_learn(self):
		raise Exception("NOT IMPLEMENTED!")


	#----------------------------------------------------------------------------
	# MIDI CC processing
	#----------------------------------------------------------------------------


	def midi_control_change(self, chan, ccnum, val):
		raise Exception("NOT IMPLEMENTED!")


	def midi_zctrl_change(self, zctrl, val):
		try:
			if val!=zctrl.get_value():
				zctrl.set_value(val)
				#logging.debug("MIDI CC {} -> '{}' = {}".format(zctrl.midi_cc, zctrl.name, val))

				#Refresh GUI controller in screen when needed ...
				if self.zyngui.active_screen=='control' and self.zyngui.screens['control'].mode=='control':
					self.zyngui.screens['control'].set_controller_value(zctrl)

		except Exception as e:
			logging.debug(e)


	# ---------------------------------------------------------------------------
	# Layer "Path" String
	# ---------------------------------------------------------------------------


	def get_path(self, layer):
		return self.nickname


	# ---------------------------------------------------------------------------
	# Options and Extended Config
	# ---------------------------------------------------------------------------


	def get_options(self):
		return self.options


	def get_extended_config(self):
		return None


	def set_extended_config(self, xconfig):
		pass

	# ---------------------------------------------------------------------------
	# API methods
	# ---------------------------------------------------------------------------

	@classmethod
	def get_zynapi_methods(cls):
		return [f for f in dir(cls) if f.startswith('zynapi_')]
		#callable(f) and


#******************************************************************************<|MERGE_RESOLUTION|>--- conflicted
+++ resolved
@@ -265,16 +265,11 @@
 
 
 	def osc_init(self, target_port=None, proto=liblo.UDP):
-<<<<<<< HEAD
-		self.start_loading()
-
 		if self.remote_host:
 			osc_host = self.remote_host
 		else:
 			osc_host = "localhost"
 
-=======
->>>>>>> 680bbb52
 		if target_port:
 			self.osc_target_port=target_port
 
@@ -290,11 +285,6 @@
 
 		except liblo.AddressError as err:
 			logging.error("OSC Server can't be initialized (%s). Running without OSC feedback." % err)
-<<<<<<< HEAD
-
-		self.stop_loading()
-=======
->>>>>>> 680bbb52
 
 
 	def osc_end(self):
